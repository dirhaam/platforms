import { NextRequest, NextResponse } from 'next/server';
import { createClient } from '@supabase/supabase-js';
import { randomUUID } from 'crypto';
import { envEndpointManager } from '@/lib/whatsapp/env-endpoint-manager';
import { whatsappEndpointManager } from '@/lib/whatsapp/simplified-endpoint-manager';

export const runtime = 'nodejs';

/**
 * Helper function to resolve tenant ID from either UUID or subdomain
 */
async function resolveTenantId(tenantIdentifier: string): Promise<{ resolved: string | null; error?: string }> {
  if (!tenantIdentifier) {
    return { resolved: null, error: 'Tenant ID required' };
  }

  // If it's already a UUID (36 characters), use it directly
  const isUUID = tenantIdentifier.length === 36;
  if (isUUID) {
    return { resolved: tenantIdentifier };
  }

  // It's a subdomain, lookup the UUID
  try {
    const supabase = createClient(
      process.env.NEXT_PUBLIC_SUPABASE_URL!,
      process.env.SUPABASE_SERVICE_ROLE_KEY!
    );

    const { data: tenant, error } = await supabase
      .from('tenants')
      .select('id')
      .eq('subdomain', tenantIdentifier.toLowerCase())
      .single();

    if (error || !tenant) {
      return { resolved: null, error: 'Tenant not found' };
    }

    return { resolved: tenant.id };
  } catch (error) {
    return { resolved: null, error: 'Failed to resolve tenant' };
  }
}

/**
 * GET /api/whatsapp/tenant-config/[tenantId]
 * Get tenant's WhatsApp configuration (endpoint assignment)
 * tenantId can be either a UUID or subdomain
 */
export async function GET(
  request: NextRequest,
  context: { params: Promise<{ tenantId: string }> }
) {
  try {
    const { tenantId } = await context.params;

    // Resolve tenant ID (handles both UUID and subdomain)
    const { resolved: resolvedTenantId, error: resolveError } = await resolveTenantId(tenantId);
    if (!resolvedTenantId) {
      return NextResponse.json(
        { error: resolveError || 'Tenant not found' },
        { status: 404 }
      );
    }

    const supabase = createClient(
      process.env.NEXT_PUBLIC_SUPABASE_URL!,
      process.env.SUPABASE_SERVICE_ROLE_KEY!
    );

    const { data: config, error } = await supabase
      .from('tenant_whatsapp_config')
      .select('*')
      .eq('tenant_id', resolvedTenantId)
      .single();

    if (error && error.code !== 'PGRST116') {
      throw error;
    }

    if (!config) {
      return NextResponse.json({
        config: null,
        message: 'No configuration found for this tenant',
      });
    }

    return NextResponse.json({ config });
  } catch (error) {
    console.error('Error fetching tenant config:', error);
    return NextResponse.json(
      { error: 'Internal server error' },
      { status: 500 }
    );
  }
}

/**
 * POST /api/whatsapp/tenant-config/[tenantId]
 * Create or update tenant's WhatsApp endpoint assignment
 * tenantId can be either a UUID or subdomain
 */
export async function POST(
  request: NextRequest,
  context: { params: Promise<{ tenantId: string }> }
) {
  try {
    const { tenantId } = await context.params;
    const { endpoint_name } = await request.json();

    if (!endpoint_name) {
      return NextResponse.json(
        { error: 'endpoint_name is required' },
        { status: 400 }
      );
    }

    // Validate endpoint exists in ENV
    if (!envEndpointManager.isValidEndpoint(endpoint_name)) {
      return NextResponse.json(
        { error: `Endpoint "${endpoint_name}" not found in configuration` },
        { status: 400 }
      );
    }

<<<<<<< HEAD
    // Resolve tenant ID (handles both UUID and subdomain)
    const { resolved: resolvedTenantId, error: resolveError } = await resolveTenantId(tenantId);
    if (!resolvedTenantId) {
      return NextResponse.json(
        { error: resolveError || 'Tenant not found' },
        { status: 404 }
      );
    }

=======
    const endpointConfig = envEndpointManager.getEndpointConfig(endpoint_name);

    if (!endpointConfig) {
      return NextResponse.json(
        { error: `Endpoint "${endpoint_name}" not found in configuration` },
        { status: 400 }
      );
    }

    // Ensure endpoint record exists in persistent storage
    const syncedEndpoint = await syncTenantEndpoint(tenantId, endpointConfig);

>>>>>>> 4b556eb7
    const supabase = createClient(
      process.env.NEXT_PUBLIC_SUPABASE_URL!,
      process.env.SUPABASE_SERVICE_ROLE_KEY!
    );

    // Check if config already exists
    const { data: existingConfig } = await supabase
      .from('tenant_whatsapp_config')
      .select('id')
      .eq('tenant_id', resolvedTenantId)
      .single();

    const now = new Date().toISOString();
    const configData = {
      tenant_id: resolvedTenantId,
      endpoint_name,
      is_configured: true,
      health_status: 'unknown',
      last_health_check: now,
      updated_at: now,
    };

    let config;

    if (existingConfig) {
      // Update existing
      const { data, error } = await supabase
        .from('tenant_whatsapp_config')
        .update(configData)
        .eq('tenant_id', resolvedTenantId)
        .select()
        .single();

      if (error) throw error;
      config = data;
    } else {
      // Create new
      const { data, error } = await supabase
        .from('tenant_whatsapp_config')
        .insert([{ ...configData, created_at: now }])
        .select()
        .single();

      if (error) throw error;
      config = data;
    }

    return NextResponse.json(
      {
        config,
        endpoint: {
          id: syncedEndpoint.id,
          name: endpointConfig.name,
          apiUrl: endpointConfig.apiUrl,
          webhookUrl: syncedEndpoint.webhookUrl,
        },
      },
      { status: 201 }
    );
  } catch (error) {
    console.error('Error updating tenant config:', error);
    return NextResponse.json(
      { error: 'Internal server error' },
      { status: 500 }
    );
  }
}

/**
 * DELETE /api/whatsapp/tenant-config/[tenantId]
 * Remove WhatsApp endpoint assignment from tenant
 * tenantId can be either a UUID or subdomain
 */
export async function DELETE(
  request: NextRequest,
  context: { params: Promise<{ tenantId: string }> }
) {
  try {
    const { tenantId } = await context.params;

    // Resolve tenant ID (handles both UUID and subdomain)
    const { resolved: resolvedTenantId, error: resolveError } = await resolveTenantId(tenantId);
    if (!resolvedTenantId) {
      return NextResponse.json(
        { error: resolveError || 'Tenant not found' },
        { status: 404 }
      );
    }

    const supabase = createClient(
      process.env.NEXT_PUBLIC_SUPABASE_URL!,
      process.env.SUPABASE_SERVICE_ROLE_KEY!
    );

    const { error } = await supabase
      .from('tenant_whatsapp_config')
      .delete()
      .eq('tenant_id', resolvedTenantId);

    if (error) throw error;

    await whatsappEndpointManager.deleteEndpoint(tenantId);

    return NextResponse.json({ success: true });
  } catch (error) {
    console.error('Error deleting tenant config:', error);
    return NextResponse.json(
      { error: 'Internal server error' },
      { status: 500 }
    );
  }
}

async function syncTenantEndpoint(
  tenantId: string,
  endpointConfig: { name: string; apiUrl: string; apiKey: string }
) {
  const existingEndpoint = await whatsappEndpointManager.getEndpoint(tenantId);

  const endpointId = existingEndpoint?.id ?? `endpoint_${tenantId}`;
  const webhookSecret = existingEndpoint?.webhookSecret ?? randomUUID();
  const webhookUrl =
    existingEndpoint?.webhookUrl ??
    `${process.env.NEXT_PUBLIC_APP_URL || 'http://localhost:3000'}/api/whatsapp/webhook/${tenantId}/${endpointId}`;

  const synced = await whatsappEndpointManager.setEndpoint(tenantId, {
    id: endpointId,
    tenantId,
    name: endpointConfig.name,
    apiUrl: endpointConfig.apiUrl,
    apiKey: endpointConfig.apiKey,
    webhookUrl,
    webhookSecret,
    isActive: true,
    healthStatus: existingEndpoint?.healthStatus ?? 'unknown',
    lastHealthCheck: existingEndpoint?.lastHealthCheck ?? new Date(),
  });

  return {
    id: synced.id,
    webhookUrl: synced.webhookUrl,
  };
}<|MERGE_RESOLUTION|>--- conflicted
+++ resolved
@@ -124,7 +124,6 @@
       );
     }
 
-<<<<<<< HEAD
     // Resolve tenant ID (handles both UUID and subdomain)
     const { resolved: resolvedTenantId, error: resolveError } = await resolveTenantId(tenantId);
     if (!resolvedTenantId) {
@@ -134,7 +133,6 @@
       );
     }
 
-=======
     const endpointConfig = envEndpointManager.getEndpointConfig(endpoint_name);
 
     if (!endpointConfig) {
@@ -145,9 +143,7 @@
     }
 
     // Ensure endpoint record exists in persistent storage
-    const syncedEndpoint = await syncTenantEndpoint(tenantId, endpointConfig);
-
->>>>>>> 4b556eb7
+    const syncedEndpoint = await syncTenantEndpoint(resolvedTenantId, endpointConfig);
     const supabase = createClient(
       process.env.NEXT_PUBLIC_SUPABASE_URL!,
       process.env.SUPABASE_SERVICE_ROLE_KEY!
@@ -249,7 +245,7 @@
 
     if (error) throw error;
 
-    await whatsappEndpointManager.deleteEndpoint(tenantId);
+    await whatsappEndpointManager.deleteEndpoint(resolvedTenantId);
 
     return NextResponse.json({ success: true });
   } catch (error) {
