export const runtime = 'nodejs';

import { NextRequest, NextResponse } from 'next/server';
import { getTenantFromRequest } from '@/lib/auth/tenant-auth';
import { InvoiceService } from '@/lib/invoice/invoice-service';
import { InvoiceImageGenerator } from '@/lib/invoice/image-generator';
import { whatsappService } from '@/lib/whatsapp/whatsapp-service';

interface SendInvoiceWhatsAppPayload {
  phoneNumber?: string;
  message?: string;
}

export async function POST(
  request: NextRequest,
  context: { params: Promise<{ id: string }> }
) {
  try {
    const { id } = await context.params;
    const tenant = await getTenantFromRequest(request);

    if (!tenant) {
      return NextResponse.json({ error: 'Unauthorized' }, { status: 401 });
    }

    const invoice = await InvoiceService.getInvoiceById(tenant.id, id);

    if (!invoice) {
      return NextResponse.json({ error: 'Invoice not found' }, { status: 404 });
    }

    const contentType = request.headers.get('content-type') || '';
    let targetPhone: string | undefined;
    let messageText: string | undefined;
    let pdfBytes: Uint8Array | undefined;

    if (contentType.includes('multipart/form-data')) {
      // Client-side generated PDF (from canvas capture)
      const formData = await request.formData();
      const pdfFile = formData.get('pdfFile') as File | null;
      targetPhone = (formData.get('phoneNumber') as string)?.trim();
      messageText = (formData.get('message') as string)?.trim();

      if (pdfFile) {
        const arrayBuffer = await pdfFile.arrayBuffer();
        pdfBytes = new Uint8Array(arrayBuffer);
      }
    } else {
      // Fallback to server-side PDF generation for backward compatibility
      const body: SendInvoiceWhatsAppPayload = await request.json().catch(() => ({}));
      targetPhone = body.phoneNumber?.trim();
      messageText = body.message?.trim();

      // Generate PDF server-side as fallback
      const pdfGenerator = new InvoicePDFGenerator();
      const pdfData = await pdfGenerator.generateInvoicePDF(invoice);
      pdfBytes = new Uint8Array(pdfData);
    }

    if (!targetPhone) {
      targetPhone = invoice.customer?.whatsappNumber || invoice.customer?.phone;
    }

    if (!targetPhone) {
      return NextResponse.json({ error: 'Phone number is required' }, { status: 400 });
    }

<<<<<<< HEAD
    // Generate high-quality image from invoice preview HTML
    const imageGenerator = new InvoiceImageGenerator();
    const imageBuffer = await imageGenerator.generateInvoiceImage(invoice);
    const imageBytes = new Uint8Array(imageBuffer);
=======
    if (!pdfBytes) {
      return NextResponse.json({ error: 'PDF file is required' }, { status: 400 });
    }
>>>>>>> 8fdec681

    const devices = await whatsappService.getTenantDevices(tenant.id);
    const activeDevice = devices.find((device) => device.status === 'connected') || devices[0];

    if (!activeDevice) {
      return NextResponse.json(
        { error: 'No WhatsApp devices available for this tenant' },
        { status: 503 }
      );
    }

<<<<<<< HEAD
    const baseMessage = body.message?.trim() || '';
    const fullMessage = baseMessage;
=======
    if (!messageText) {
      messageText = `Invoice ${invoice.invoiceNumber}`;
    }
>>>>>>> 8fdec681

    const sentMessage = await whatsappService.sendMessage(
      tenant.id,
      activeDevice.id,
      targetPhone,
      {
        type: 'image',
        content: baseMessage || `Invoice ${invoice.invoiceNumber}`,
        caption: fullMessage + (fullMessage ? '\n\n' : '') + `Invoice: ${invoice.invoiceNumber}\nNo: ${invoice.invoiceNumber}\nTotal: Rp ${invoice.totalAmount.toLocaleString('id-ID')}\nTanggal: ${invoice.issueDate?.toLocaleDateString('id-ID')}`,
        filename: `invoice-${invoice.invoiceNumber}.png`,
        mimeType: 'image/png',
        fileData: imageBytes,
      }
    );

    return NextResponse.json({ success: true, messageId: sentMessage.id });
  } catch (error) {
    console.error('Error sending invoice via WhatsApp:', error);
    const message = error instanceof Error ? error.message : 'Failed to send invoice via WhatsApp';
    return NextResponse.json({ error: message }, { status: 500 });
  }
}<|MERGE_RESOLUTION|>--- conflicted
+++ resolved
@@ -65,16 +65,9 @@
       return NextResponse.json({ error: 'Phone number is required' }, { status: 400 });
     }
 
-<<<<<<< HEAD
-    // Generate high-quality image from invoice preview HTML
-    const imageGenerator = new InvoiceImageGenerator();
-    const imageBuffer = await imageGenerator.generateInvoiceImage(invoice);
-    const imageBytes = new Uint8Array(imageBuffer);
-=======
     if (!pdfBytes) {
       return NextResponse.json({ error: 'PDF file is required' }, { status: 400 });
     }
->>>>>>> 8fdec681
 
     const devices = await whatsappService.getTenantDevices(tenant.id);
     const activeDevice = devices.find((device) => device.status === 'connected') || devices[0];
@@ -86,26 +79,20 @@
       );
     }
 
-<<<<<<< HEAD
-    const baseMessage = body.message?.trim() || '';
-    const fullMessage = baseMessage;
-=======
     if (!messageText) {
       messageText = `Invoice ${invoice.invoiceNumber}`;
     }
->>>>>>> 8fdec681
 
     const sentMessage = await whatsappService.sendMessage(
       tenant.id,
       activeDevice.id,
       targetPhone,
       {
-        type: 'image',
-        content: baseMessage || `Invoice ${invoice.invoiceNumber}`,
-        caption: fullMessage + (fullMessage ? '\n\n' : '') + `Invoice: ${invoice.invoiceNumber}\nNo: ${invoice.invoiceNumber}\nTotal: Rp ${invoice.totalAmount.toLocaleString('id-ID')}\nTanggal: ${invoice.issueDate?.toLocaleDateString('id-ID')}`,
-        filename: `invoice-${invoice.invoiceNumber}.png`,
-        mimeType: 'image/png',
-        fileData: imageBytes,
+        type: 'document',
+        content: messageText,
+        filename: `invoice-${invoice.invoiceNumber}.pdf`,
+        mimeType: 'application/pdf',
+        fileData: pdfBytes,
       }
     );
 
